<!--
#
# Licensed to the Apache Software Foundation (ASF) under one
# or more contributor license agreements.  See the NOTICE file
# distributed with this work for additional information
# regarding copyright ownership.  The ASF licenses this file
# to you under the Apache License, Version 2.0 (the
# "License"); you may not use this file except in compliance
# with the License.  You may obtain a copy of the License at
# 
# http://www.apache.org/licenses/LICENSE-2.0
# 
# Unless required by applicable law or agreed to in writing,
# software distributed under the License is distributed on an
# "AS IS" BASIS, WITHOUT WARRANTIES OR CONDITIONS OF ANY
#  KIND, either express or implied.  See the License for the
# specific language governing permissions and limitations
# under the License.
#
-->
# Release Notes

### 0.3.2 (Sept 25, 2013)
* CB-4889 bumping&resetting version
* [windows8] commandProxy was moved
* CB-4889 updating core references
* CB-4889 renaming org.apache.cordova.core.file-transfer to org.apache.cordova.file-transfer and updating dependency
* Rename CHANGELOG.md -> RELEASENOTES.md

### 0.3.3 (Oct 9, 2013)
* removed un-needed undef check
* Fix missing headers in Windows 8 upload proxy
* Fix missing headers in Windows 8 Proxy
* Fix Windows 8 HTMLAnchorElement return host:80 which force Basic Auth Header to replace options Auth Header
* [CB-4915] Incremented plugin version on dev branch.

 ### 0.3.4 (Oct 28, 2013)
* CB-5128: added repo + issue tag to plugin.xml for file transfer plugin
* [CB-5010] Incremented plugin version on dev branch.

### 0.4.0 (Dec 4, 2013)
* CB-5466: Partial revert; we're not ready yet for FS urls
* add ubuntu platform
* CB-5466: Minor version bump
* CB-5466: Update FileTransfer plugin to accept filesystem urls
* Added amazon-fireos platform. Change to use amazon-fireos as the platform if the user agen string contains 'cordova-amazon-fireos'

### 0.4.1 (Feb 05, 2014)
* CB-5365 Remove unused exception var to prevent warnings?
* CB-2421 explicitly write the bytesSent,responseCode,result to the FileUploadResult pending release of cordova-plugin-file dependency, added some sanity checks for callbacks
* iOS: Update for new file plugin api
* CB-5631 Removed SimpleTrackingInputStream.read(byte[] buffer)
* CB-5762 android: Fix lengthComputable set wrong for gzip downloads
* CB-4899 [BlackBerry10] Improve binary file transfer download
* Delete stale test/ directory
* CB-5722 [BlackBerry10] Update upload function to use native file object
* CB-5658 Delete stale snapshot of plugin docs
* Remove @1 designation from file plugin dependency until pushed to npm
<<<<<<< HEAD
* CB-5466: Update to work with filesystem URLs
=======
* CB-5466: Update to work with filesystem URLs

### 0.4.2 (Feb 28, 2014)
* CB-6106 Ensure that nativeURL is used by file transfer download
* iOS: Fix default value for trustAllHosts on iOS (YES->NO)
* CB-6059 iOS: Stop FileTransfer.download doing IO on the UI thread.
* CB-5588 iOS: Add response headers to upload result
* CB-2190 iOS: Make backgroundTaskId apply to downloads as well. Move backgroundTaskId to the delegate.
* CB-6050 Android: Use instance method on actual file plugin object to get FileEntry to return on download
* CB-6000 Android: Nginx rejects Content-Type without a space before "boundary".
* CB-4907 Android: Close stream when we're finished with it
* CB-6022 Add backwards-compatibility notes to doc
>>>>>>> 4d2c8735
<|MERGE_RESOLUTION|>--- conflicted
+++ resolved
@@ -56,9 +56,6 @@
 * CB-5722 [BlackBerry10] Update upload function to use native file object
 * CB-5658 Delete stale snapshot of plugin docs
 * Remove @1 designation from file plugin dependency until pushed to npm
-<<<<<<< HEAD
-* CB-5466: Update to work with filesystem URLs
-=======
 * CB-5466: Update to work with filesystem URLs
 
 ### 0.4.2 (Feb 28, 2014)
@@ -70,5 +67,4 @@
 * CB-6050 Android: Use instance method on actual file plugin object to get FileEntry to return on download
 * CB-6000 Android: Nginx rejects Content-Type without a space before "boundary".
 * CB-4907 Android: Close stream when we're finished with it
-* CB-6022 Add backwards-compatibility notes to doc
->>>>>>> 4d2c8735
+* CB-6022 Add backwards-compatibility notes to doc