--- conflicted
+++ resolved
@@ -31,10 +31,7 @@
 *   Amazon Fire OS
 *   Android
 *   BlackBerry 10
-<<<<<<< HEAD
-=======
 *   Firefox OS **
->>>>>>> e89989dc
 *   iOS
 *   Windows Phone 7 et 8 *
 *   Windows 8 *
