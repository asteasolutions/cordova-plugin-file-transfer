--- conflicted
+++ resolved
@@ -31,10 +31,7 @@
 *   아마존 화재 운영 체제
 *   안 드 로이드
 *   블랙베리 10
-<<<<<<< HEAD
-=======
 *   파이어 폭스 OS * *
->>>>>>> e89989dc
 *   iOS
 *   Windows Phone 7과 8 *
 *   윈도우 8 *
