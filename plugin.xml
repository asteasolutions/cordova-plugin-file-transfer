<?xml version="1.0" encoding="UTF-8"?>

<plugin xmlns="http://apache.org/cordova/ns/plugins/1.0"
<<<<<<< HEAD
           id="org.apache.cordova.core.file-transfer"
      version="0.1.0">
    <name>filetransfer</name>
=======
    xmlns:android="http://schemas.android.com/apk/res/android"
    id="org.apache.cordova.core.file-transfer"
    version="0.2.0">
    <name>File Transfer</name>
    <description>Cordova File Transfer Plugin</description>
    <license>Apache 2.0</license>
    <keywords>cordova,file,transfer</keywords>
>>>>>>> f6c47216

    <dependency id="org.apache.cordova.core.file" url="https://git-wip-us.apache.org/repos/asf/cordova-plugin-file" commit="master" />

    <js-module src="www/FileTransferError.js" name="FileTransferError">
        <clobbers target="window.FileTransferError" />
    </js-module>

    <js-module src="www/FileTransfer.js" name="FileTransfer">
        <clobbers target="window.FileTransfer" />
    </js-module>

    <!-- android -->
    <platform name="android">
        <config-file target="res/xml/config.xml" parent="/*">
            <feature name="FileTransfer" >
                <param name="android-package" value="org.apache.cordova.filetransfer.FileTransfer"/>
            </feature>
        </config-file>

        <config-file target="AndroidManifest.xml" parent="/*">
            <uses-permission android:name="android.permission.WRITE_EXTERNAL_STORAGE" />
        </config-file>

        <source-file src="src/android/FileTransfer.java" target-dir="src/org/apache/cordova/filetransfer" />
        <source-file src="src/android/FileProgressResult.java" target-dir="src/org/apache/cordova/filetransfer" />
        <source-file src="src/android/FileUploadResult.java" target-dir="src/org/apache/cordova/filetransfer" />
    </platform>

    <platform name="blackberry10">
        <config-file target="www/config.xml" parent="/widget">
            <feature name="FileTransfer" value="FileTransfer"></feature>
        </config-file>
        <js-module src="www/blackberry10/FileTransfer.js" name="BB10FileTransfer">
            <clobbers target="window.FileTransfer"></clobbers>
        </js-module>
        <js-module src="www/blackberry10/XHRImplementation.js" name="BB10XHRImplementation"></js-module>
    </platform>

    <!-- ios -->
    <platform name="ios">
        <config-file target="config.xml" parent="/*">
            <feature name="FileTransfer">
                <param name="ios-package" value="CDVFileTransfer" />
            </feature>
        </config-file>
        <header-file src="src/ios/CDVFileTransfer.h" />
        <source-file src="src/ios/CDVFileTransfer.m" />
        
        <framework src="AssetsLibrary.framework" />
    </platform>

    <!-- wp7 -->
    <platform name="wp7">
        <config-file target="config.xml" parent="/*">
            <feature name="FileTransfer">
                <param name="wp-package" value="FileTransfer"/>
            </feature>
        </config-file>

        <source-file src="src/wp/FileTransfer.cs" />

        <js-module src="www/wp/FileTransfer.js" name="FileTransfer1">
            <clobbers target="window.FileTransfer" />
        </js-module>

    </platform>

    <!-- wp8 -->
    <platform name="wp8">
        <config-file target="config.xml" parent="/*">
            <feature name="FileTransfer">
                <param name="wp-package" value="FileTransfer"/>
            </feature>
        </config-file>

        <source-file src="src/wp/FileTransfer.cs" />

        <js-module src="www/wp/FileTransfer.js" name="FileTransfer1">
            <clobbers target="window.FileTransfer" />
        </js-module>

    </platform>

    <!-- windows8 -->
    <platform name="windows8">
        <js-module src="www/windows8/FileTransferProxy.js" name="FileTransferProxy">
            <clobbers target="" />
        </js-module>
    </platform>     

</plugin><|MERGE_RESOLUTION|>--- conflicted
+++ resolved
@@ -1,11 +1,6 @@
 <?xml version="1.0" encoding="UTF-8"?>
 
 <plugin xmlns="http://apache.org/cordova/ns/plugins/1.0"
-<<<<<<< HEAD
-           id="org.apache.cordova.core.file-transfer"
-      version="0.1.0">
-    <name>filetransfer</name>
-=======
     xmlns:android="http://schemas.android.com/apk/res/android"
     id="org.apache.cordova.core.file-transfer"
     version="0.2.0">
@@ -13,7 +8,6 @@
     <description>Cordova File Transfer Plugin</description>
     <license>Apache 2.0</license>
     <keywords>cordova,file,transfer</keywords>
->>>>>>> f6c47216
 
     <dependency id="org.apache.cordova.core.file" url="https://git-wip-us.apache.org/repos/asf/cordova-plugin-file" commit="master" />
 
