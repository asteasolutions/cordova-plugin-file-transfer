--- conflicted
+++ resolved
@@ -377,7 +377,7 @@
                 {
                     using (IsolatedStorageFile isoFile = IsolatedStorageFile.GetUserStoreForApplication())
                     {
-                        string cleanUrl = downloadOptions.Url.Replace("x-wmapp0:", "").Replace("file:", "");
+                        string cleanUrl = downloadOptions.Url.Replace("x-wmapp0:", "").Replace("file:", "").Replace("//","");
 
                         // pre-emptively create any directories in the FilePath that do not exist
                         string directoryName = getDirectoryName(downloadOptions.FilePath);
@@ -394,10 +394,6 @@
                         else
                         {
                             // need to unpack resource from the dll
-<<<<<<< HEAD
-=======
-                            string cleanUrl = downloadOptions.Url.Replace("x-wmapp0:", "").Replace("file:", "").Replace("///","").Replace("//","");
->>>>>>> 355ed389
                             Uri uri = new Uri(cleanUrl, UriKind.Relative);
                             var resource = Application.GetResourceStream(uri);
 
